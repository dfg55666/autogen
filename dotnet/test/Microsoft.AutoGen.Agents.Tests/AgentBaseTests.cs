--- conflicted
+++ resolved
@@ -4,6 +4,7 @@
 using System.Collections.Concurrent;
 using FluentAssertions;
 using Google.Protobuf.Reflection;
+using Microsoft.AspNetCore.Builder;
 using Microsoft.AutoGen.Abstractions;
 using Microsoft.Extensions.DependencyInjection;
 using Microsoft.Extensions.Hosting;
@@ -23,15 +24,11 @@
     public async Task ItInvokeRightHandlerTestAsync()
     {
         var mockContext = new Mock<IAgentRuntime>();
-<<<<<<< HEAD
-        var agent = new TestAgent(mockContext.Object, new EventTypes(TypeRegistry.Empty, [], [], []), new Logger<AgentBase>(new LoggerFactory()));
-=======
         mockContext.SetupGet(x => x.AgentId).Returns(new AgentId("test", "test"));
         // mock SendMessageAsync
         mockContext.Setup(x => x.SendMessageAsync(It.IsAny<Message>(), It.IsAny<CancellationToken>()))
             .Returns(new ValueTask());
-        var agent = new TestAgent(mockContext.Object, new EventTypes(TypeRegistry.Empty, [], []), new Logger<AgentBase>(new LoggerFactory()));
->>>>>>> cf80b1bc
+        var agent = new TestAgent(mockContext.Object, new EventTypes(TypeRegistry.Empty, [], [], []), new Logger<AgentBase>(new LoggerFactory()));
 
         await agent.HandleObject("hello world");
         await agent.HandleObject(42);
@@ -106,7 +103,7 @@
 {
     public InMemoryAgentRuntimeFixture()
     {
-        var builder = Microsoft.Extensions.Hosting.Host.CreateApplicationBuilder();
+        var builder = WebApplication.CreateBuilder();
 
         // step 1: create in-memory agent runtime
         // step 2: register TestAgent to that agent runtime
