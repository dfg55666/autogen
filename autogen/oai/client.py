--- conflicted
+++ resolved
@@ -5,7 +5,6 @@
 from typing import Any, List, Optional, Dict, Callable, Tuple, Union
 import logging
 import inspect
-import uuid
 from flaml.automl.logger import logger_formatter
 
 from pydantic import BaseModel
@@ -17,8 +16,6 @@
 from autogen.oai.openai_utils import DEFAULT_AZURE_API_VERSION, get_key, OAI_PRICE1K
 from autogen.token_count_utils import count_token
 from autogen._pydantic import model_dump
-
-import autogen.telemetry
 
 TOOL_ENABLED = False
 try:
@@ -349,7 +346,6 @@
             base_config: base config. It can contain both keyword arguments for openai client
                 and additional kwargs.
         """
-        autogen.telemetry.log_new_wrapper(self, locals())
         openai_config, extra_kwargs = self._separate_openai_config(base_config)
         if type(config_list) is list and len(config_list) == 0:
             logger.warning("openai client was provided with an empty config_list, which may not be intended.")
@@ -367,7 +363,6 @@
         else:
             self._register_default_client(extra_kwargs, openai_config)
             self._config_list = [extra_kwargs]
-        self.wrapper_id = id(self)
 
     def _separate_openai_config(self, config: Dict[str, Any]) -> Tuple[Dict[str, Any], Dict[str, Any]]:
         """Separate the config into openai_config and extra_kwargs."""
@@ -398,19 +393,6 @@
         """
         openai_config = {**openai_config, **{k: v for k, v in config.items() if k in self.openai_kwargs}}
         api_type = config.get("api_type")
-<<<<<<< HEAD
-        if api_type is not None and api_type.startswith("azure"):
-            openai_config["azure_deployment"] = openai_config.get("azure_deployment", config.get("model"))
-            if openai_config["azure_deployment"] is not None:
-                openai_config["azure_deployment"] = openai_config["azure_deployment"].replace(".", "")
-            openai_config["azure_endpoint"] = openai_config.get("azure_endpoint", openai_config.pop("base_url", None))
-            client = AzureOpenAI(**openai_config)
-            autogen.telemetry.log_new_client(client, self, openai_config)
-        else:
-            client = OpenAI(**openai_config)
-            autogen.telemetry.log_new_client(client, self, openai_config)
-        return client
-=======
         model_client_cls_name = config.get("model_client_cls")
         if model_client_cls_name is not None:
             # a config for a custom client is set
@@ -454,7 +436,6 @@
                 f'Model client "{model_client_cls.__name__}" is being registered but was not found in the config_list. '
                 f'Please make sure to include an entry in the config_list with "model_client_cls": "{model_client_cls.__name__}"'
             )
->>>>>>> e91b9d74
 
     @classmethod
     def instantiate(
@@ -538,7 +519,6 @@
         """
         if ERROR:
             raise ERROR
-        invocation_id = str(uuid.uuid4())
         last = len(self._clients) - 1
         # Check if all configs in config list are activated
         non_activated = [
@@ -579,12 +559,7 @@
                 with cache_client as cache:
                     # Try to get the response from cache
                     key = get_key(params)
-<<<<<<< HEAD
-                    request_ts = autogen.telemetry.get_current_ts()
-                    response: ChatCompletion = cache.get(key, None)
-=======
                     response: ModelClient.ModelClientResponseProtocol = cache.get(key, None)
->>>>>>> e91b9d74
 
                     if response is not None:
                         response.message_retrieval_function = client.message_retrieval
@@ -594,24 +569,7 @@
                             # update attribute if cost is not calculated
                             response.cost = client.cost(response)
                             cache.set(key, response)
-<<<<<<< HEAD
-                        self._update_usage_summary(response, use_cache=True)
-
-                        # Log the cache hit
-                        autogen.telemetry.log_chat_completion(
-                            invocation_id=invocation_id,
-                            client_id=id(client),
-                            wrapper_id=id(self),
-                            request=params,
-                            response=response,
-                            is_cached=1,
-                            cost=response.cost,
-                            start_time=request_ts,
-                        )
-
-=======
                         total_usage = client.get_usage(response)
->>>>>>> e91b9d74
                         # check the filter
                         pass_filter = filter_func is None or filter_func(context=context, response=response)
                         if pass_filter or i == last:
@@ -622,25 +580,9 @@
                             return response
                         continue  # filter is not passed; try the next config
             try:
-<<<<<<< HEAD
-                request_ts = autogen.telemetry.get_current_ts()
-                response = self._completions_create(client, params)
-=======
                 response = client.create(params)
->>>>>>> e91b9d74
             except APIError as err:
                 error_code = getattr(err, "code", None)
-                autogen.telemetry.log_chat_completion(
-                    invocation_id=invocation_id,
-                    client_id=id(client),
-                    wrapper_id=id(self),
-                    request=params,
-                    response=f"error_code:{error_code}, config {i} failed",
-                    is_cached=0,
-                    cost=0,
-                    start_time=request_ts,
-                )
-
                 if error_code == "content_filter":
                     # raise the error for content_filter
                     raise
@@ -658,22 +600,7 @@
                     with cache_client as cache:
                         cache.set(key, response)
 
-<<<<<<< HEAD
-                # Log the telemetry
-                autogen.telemetry.log_chat_completion(
-                    invocation_id=invocation_id,
-                    client_id=id(client),
-                    wrapper_id=id(self),
-                    request=params,
-                    response=response,
-                    is_cached=0,
-                    cost=response.cost,
-                    start_time=request_ts,
-                )
-
-=======
                 response.message_retrieval_function = client.message_retrieval
->>>>>>> e91b9d74
                 # check the filter
                 pass_filter = filter_func is None or filter_func(context=context, response=response)
                 if pass_filter or i == last:
@@ -794,93 +721,12 @@
         else:
             raise RuntimeError("Tool call is not found, this should not happen.")
 
-<<<<<<< HEAD
-    def _completions_create(self, client: OpenAI, params: Dict[str, Any]) -> ChatCompletion:
-        """Create a completion for a given config using openai's client.
-
-        Args:
-            client: The openai client.
-            params: The params for the completion.
-
-        Returns:
-            The completion.
-        """
-        completions: Completions = client.chat.completions if "messages" in params else client.completions  # type: ignore [attr-defined]
-        # If streaming is enabled and has messages, then iterate over the chunks of the response.
-        if params.get("stream", False) and "messages" in params:
-            response_contents = [""] * params.get("n", 1)
-            finish_reasons = [""] * params.get("n", 1)
-            completion_tokens = 0
-
-            # Set the terminal text color to green
-            print("\033[32m", end="")
-
-            # Prepare for potential function call
-            full_function_call: Optional[Dict[str, Any]] = None
-            full_tool_calls: Optional[List[Optional[Dict[str, Any]]]] = None
-
-            # Send the chat completion request to OpenAI's API and process the response in chunks
-            for chunk in completions.create(**params):
-                if chunk.choices:
-                    for choice in chunk.choices:
-                        content = choice.delta.content
-                        tool_calls_chunks = choice.delta.tool_calls
-                        finish_reasons[choice.index] = choice.finish_reason
-
-                        # todo: remove this after function calls are removed from the API
-                        # the code should work regardless of whether function calls are removed or not, but test_chat_functions_stream should fail
-                        # begin block
-                        function_call_chunk = (
-                            choice.delta.function_call if hasattr(choice.delta, "function_call") else None
-                        )
-                        # Handle function call
-                        if function_call_chunk:
-                            # Handle function call
-                            if function_call_chunk:
-                                full_function_call, completion_tokens = self._update_function_call_from_chunk(
-                                    function_call_chunk, full_function_call, completion_tokens
-                                )
-                            if not content:
-                                continue
-                        # end block
-
-                        # Handle tool calls
-                        if tool_calls_chunks:
-                            for tool_calls_chunk in tool_calls_chunks:
-                                # the current tool call to be reconstructed
-                                ix = tool_calls_chunk.index
-                                if full_tool_calls is None:
-                                    full_tool_calls = []
-                                if ix >= len(full_tool_calls):
-                                    # in case ix is not sequential
-                                    full_tool_calls = full_tool_calls + [None] * (ix - len(full_tool_calls) + 1)
-
-                                full_tool_calls[ix], completion_tokens = self._update_tool_calls_from_chunk(
-                                    tool_calls_chunk, full_tool_calls[ix], completion_tokens
-                                )
-                                if not content:
-                                    continue
-
-                        # End handle tool calls
-
-                        # If content is present, print it to the terminal and update response variables
-                        if content is not None:
-                            print(content, end="", flush=True)
-                            response_contents[choice.index] += content
-                            completion_tokens += 1
-                        else:
-                            pass
-
-            # Reset the terminal text color
-            print("\033[0m\n")
-=======
     def _update_usage(self, actual_usage, total_usage):
         def update_usage(usage_summary, response_usage):
             # go through RESPONSE_USAGE_KEYS and check that they are in response_usage and if not just return usage_summary
             for key in ModelClient.RESPONSE_USAGE_KEYS:
                 if key not in response_usage:
                     return usage_summary
->>>>>>> e91b9d74
 
             model = response_usage["model"]
             cost = response_usage["cost"]
@@ -975,26 +821,7 @@
         Returns:
             A list of text, or a list of ChatCompletion objects if function_call/tool_calls are present.
         """
-<<<<<<< HEAD
-        choices = response.choices
-        if isinstance(response, Completion):
-            return [choice.text for choice in choices]  # type: ignore [union-attr]
-
-        if TOOL_ENABLED:
-            return [  # type: ignore [return-value]
-                choice.message  # type: ignore [union-attr]
-                if choice.message.function_call is not None or choice.message.tool_calls is not None  # type: ignore [union-attr]
-                else choice.message.content  # type: ignore [union-attr]
-                for choice in choices
-            ]
-        else:
-            return [  # type: ignore [return-value]
-                choice.message if choice.message.function_call is not None else choice.message.content  # type: ignore [union-attr]
-                for choice in choices
-            ]
-=======
         return response.message_retrieval_function(response)
 
 
-# TODO: logging
->>>>>>> e91b9d74
+# TODO: logging